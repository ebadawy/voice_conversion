--- conflicted
+++ resolved
@@ -46,15 +46,6 @@
 # Create sample and checkpoint directories
 os.makedirs("saved_models/%s" % opt.model_name, exist_ok=True)
 
-<<<<<<< HEAD
-# Create plot output directories
-if opt.plot_interval != -1:
-    for pair in transfer_combos:  # fix-me
-        os.makedirs("out_train/%s/plot_%dt%d/" % (opt.model_name, pair[0], pair[1]), exist_ok=True)
-        os.makedirs("out_train/%s/plot_%dt%d/" % (opt.model_name, pair[1], pair[0]), exist_ok=True)
-
-=======
->>>>>>> 12fa9a92
 # Losses
 criterion_GAN = torch.nn.MSELoss()
 criterion_pixel = torch.nn.L1Loss()
